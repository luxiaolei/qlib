--- conflicted
+++ resolved
@@ -96,28 +96,6 @@
 qrun = "qlib.workflow.cli:run"
 
 [build-system]
-<<<<<<< HEAD
-requires = [
-    "poetry-core>=1.0.0",
-    "Cython>=0.29.0",
-    "setuptools>=75.3.0",
-    "wheel>=0.40.0",
-    "numpy>=1.23.3"
-]
-build-backend = "poetry.core.masonry.api"
-
-[tool.cython-build-options]
-language_level = "3"
-
-[[tool.poetry.source]]
-name = "aliyun"
-url = "https://mirrors.aliyun.com/pypi/simple"
-priority = "primary"
-
-[[tool.poetry.source]]
-name = "pypi"
-priority = "supplemental"
-=======
 requires = ["setuptools", "cython", "numpy>=1.24.0"]
 build-backend = "setuptools.build_meta"
 
@@ -209,5 +187,4 @@
 ]
 
 [project.scripts]
-qrun = "qlib.workflow.cli:run"
->>>>>>> 186512f2
+qrun = "qlib.workflow.cli:run"